package wallet

import (
	"bytes"
	"context"
	"crypto/ed25519"
	"crypto/hmac"
	"crypto/rand"
	"crypto/sha256"
	"crypto/subtle"
	"encoding/binary"
	"encoding/hex"
	"errors"
	"fmt"
	"github.com/xssnick/tonutils-go/address"
	"github.com/xssnick/tonutils-go/tlb"
	"github.com/xssnick/tonutils-go/ton"
	"github.com/xssnick/tonutils-go/tvm/cell"
	"strings"
	"time"
)

type TonConnectProof struct {
	Timestamp int64 `json:"timestamp"`
	Domain    struct {
		LengthBytes uint32 `json:"lengthBytes"`
		Value       string `json:"value"`
	} `json:"domain"`
	Signature []byte `json:"signature"`
	Payload   string `json:"payload"`
}

type TonConnectVerifier struct {
	domain   string
	ttlRange time.Duration
	client   ton.APIClientWrapped
}

func NewTonConnectVerifier(domain string, ttlRange time.Duration, client ton.APIClientWrapped) *TonConnectVerifier {
	return &TonConnectVerifier{
		domain:   domain,
		ttlRange: ttlRange,
		client:   client,
	}
}

func (v *TonConnectVerifier) VerifyProofWithPayload(ctx context.Context, addr *address.Address, proof TonConnectProof, stateInit []byte, payloadVerifier func(payload, secret string) error, secret string) error {
	if err := payloadVerifier(proof.Payload, secret); err != nil {
		return fmt.Errorf("payload check failed: %w", err)
	}

	return v.VerifyProof(ctx, addr, proof, stateInit)
}

func (v *TonConnectVerifier) VerifyProof(ctx context.Context, addr *address.Address, proof TonConnectProof, stateInit []byte) error {
	if !strings.EqualFold(proof.Domain.Value, v.domain) {
		return errors.New("invalid domain in proof")
	}

	now := timeNow()

	if skew := now.Sub(time.Unix(proof.Timestamp, 0)); skew > v.ttlRange || skew < -v.ttlRange {
		return errors.New("timestamp out of allowed range")
	}

	msg, err := buildMessage(addr, proof)
	if err != nil {
		return err
	}

	msgHash := sha256.Sum256(msg)

	var full bytes.Buffer
	full.Write([]byte{0xff, 0xff})
	full.WriteString("ton-connect")
	full.Write(msgHash[:])
	fullHash := sha256.Sum256(full.Bytes())

	if len(proof.Signature) != ed25519.SignatureSize {
		return errors.New("signature length != 64")
	}

	pubKey, err := v.getPubKey(ctx, addr, stateInit)
	if err != nil {
		return fmt.Errorf("failed to get public key: %w", err)
	}

	if !ed25519.Verify(pubKey, fullHash[:], proof.Signature) {
		return errors.New("signature verification failed")
	}

	return nil
}

const tonProofPrefix = "ton-proof-item-v2/"

// utf8("ton-proof-item-v2/") ++ workchain(BE) ++ hash ++ domainLen(LE) ++ domain ++ timestamp(LE) ++ payload
func buildMessage(addr *address.Address, proof TonConnectProof) ([]byte, error) {
	var msg bytes.Buffer
	msg.WriteString(tonProofPrefix)

	if err := binary.Write(&msg, binary.BigEndian, addr.Workchain()); err != nil {
		return nil, err
	}
	msg.Write(addr.Data())

	if proof.Domain.LengthBytes > 2048 || len(proof.Domain.Value) > 2048 {
		return nil, errors.New("domain length too big")
	}

	if err := binary.Write(&msg, binary.LittleEndian, proof.Domain.LengthBytes); err != nil {
		return nil, err
	}
	msg.WriteString(proof.Domain.Value)

	if err := binary.Write(&msg, binary.LittleEndian, proof.Timestamp); err != nil {
		return nil, err
	}

	msg.WriteString(proof.Payload)
	return msg.Bytes(), nil
}

func (v *TonConnectVerifier) getPubKey(ctx context.Context, addr *address.Address, stateInit []byte) (ed25519.PublicKey, error) {
<<<<<<< HEAD
	// First, try to get public key "offline" from stateInit
	key, err := getPublicKeyFromStateInit(addr, stateInit)

	// Only if it's impossible to parse public key from stateInit, make a request to get it
	if err != nil {
		key, err = GetPublicKey(ctx, v.client, addr)
		if err != nil {
			return nil, fmt.Errorf("failed to get public key: %w", err)
		}
	}

	return key, nil
}

func getPublicKeyFromStateInit(addr *address.Address, stateInit []byte) (ed25519.PublicKey, error) {
	if len(stateInit) == 0 {
		return nil, errors.New("wallet is not initialized and state init is empty")
	}
=======
	var code, data *cell.Cell
	if len(stateInit) != 0 {
		siCell, err := cell.FromBOC(stateInit)
		if err != nil {
			return nil, fmt.Errorf("failed to parse state init boc: %w", err)
		}
>>>>>>> 51c7f15f

	siCell, err := cell.FromBOC(stateInit)
	if err != nil {
		return nil, fmt.Errorf("failed to parse state init boc: %w", err)
	}

	if !bytes.Equal(siCell.Hash(), addr.Data()) {
		return nil, errors.New("state init hash does not match address")
	}

<<<<<<< HEAD
	var si tlb.StateInit
	if err = tlb.LoadFromCell(&si, siCell.BeginParse()); err != nil {
		return nil, fmt.Errorf("failed to parse state init: %w", err)
	}

	if si.Code == nil || si.Data == nil {
		return nil, errors.New("state init has no code or data")
	}

	ver, ok := walletVersionByCodeHash[string(si.Code.Hash())]
	if !ok {
		return nil, errors.New("state init has unknown code")
=======
		code = si.Code
		data = si.Data
	} else {
		master, err := v.client.CurrentMasterchainInfo(ctx)
		if err != nil {
			return nil, fmt.Errorf("failed to get current master block: %w", err)
		}

		acc, err := v.client.GetAccount(ctx, master, addr)
		if err != nil {
			var cErr ton.ContractExecError
			if !errors.As(err, &cErr) || cErr.Code != ton.ErrCodeContractNotInitialized {
				return nil, fmt.Errorf("state init was not passed and wallet is not deployed")
			}
			return nil, fmt.Errorf("failed to get account: %w", err)
		}

		code = acc.Code
		data = acc.Data
	}

	if code == nil || data == nil {
		return nil, errors.New("account has no code or data")
	}

	ver, ok := walletVersionByCodeHash[string(code.Hash())]
	if !ok {
		return nil, errors.New("state init has unknown code")
	}

	key, err := ParsePubKeyFromData(ver, data)
	if err != nil {
		return nil, fmt.Errorf("failed to parse public key from code: %w", err)
>>>>>>> 51c7f15f
	}

	key, err := ParsePubKeyFromData(ver, si.Data)
	if err != nil {
		return nil, fmt.Errorf("failed to parse public key from code: %w", err)
	}
	return key, nil
}

func GeneratePayload(secret string, ttl time.Duration) (string, error) {
	payload := make([]byte, 32, 64)
	_, err := rand.Read(payload[:24])
	if err != nil {
		return "", fmt.Errorf("could not generate nonce")
	}
	binary.BigEndian.PutUint64(payload[24:32], uint64(time.Now().Add(ttl).Unix()))
	h := hmac.New(sha256.New, []byte(secret))
	h.Write(payload)
	payload = h.Sum(payload)
	return hex.EncodeToString(payload), nil
}

func CheckPayload(payload, secret string) error {
	b, err := hex.DecodeString(payload)
	if err != nil {
		return err
	}
	if len(b) != 64 {
		return fmt.Errorf("invalid payload length")
	}
	h := hmac.New(sha256.New, []byte(secret))
	h.Write(b[:32])
	sign := h.Sum(nil)
	if subtle.ConstantTimeCompare(b[32:], sign) != 1 {
		return fmt.Errorf("invalid payload signature")
	}
	if time.Since(time.Unix(int64(binary.BigEndian.Uint64(b[24:32])), 0)) > 0 {
		return fmt.Errorf("payload expired")
	}
	return nil
}<|MERGE_RESOLUTION|>--- conflicted
+++ resolved
@@ -122,57 +122,22 @@
 }
 
 func (v *TonConnectVerifier) getPubKey(ctx context.Context, addr *address.Address, stateInit []byte) (ed25519.PublicKey, error) {
-<<<<<<< HEAD
-	// First, try to get public key "offline" from stateInit
-	key, err := getPublicKeyFromStateInit(addr, stateInit)
-
-	// Only if it's impossible to parse public key from stateInit, make a request to get it
-	if err != nil {
-		key, err = GetPublicKey(ctx, v.client, addr)
-		if err != nil {
-			return nil, fmt.Errorf("failed to get public key: %w", err)
-		}
-	}
-
-	return key, nil
-}
-
-func getPublicKeyFromStateInit(addr *address.Address, stateInit []byte) (ed25519.PublicKey, error) {
-	if len(stateInit) == 0 {
-		return nil, errors.New("wallet is not initialized and state init is empty")
-	}
-=======
 	var code, data *cell.Cell
 	if len(stateInit) != 0 {
 		siCell, err := cell.FromBOC(stateInit)
 		if err != nil {
 			return nil, fmt.Errorf("failed to parse state init boc: %w", err)
 		}
->>>>>>> 51c7f15f
-
-	siCell, err := cell.FromBOC(stateInit)
-	if err != nil {
-		return nil, fmt.Errorf("failed to parse state init boc: %w", err)
-	}
-
-	if !bytes.Equal(siCell.Hash(), addr.Data()) {
-		return nil, errors.New("state init hash does not match address")
-	}
-
-<<<<<<< HEAD
-	var si tlb.StateInit
-	if err = tlb.LoadFromCell(&si, siCell.BeginParse()); err != nil {
-		return nil, fmt.Errorf("failed to parse state init: %w", err)
-	}
-
-	if si.Code == nil || si.Data == nil {
-		return nil, errors.New("state init has no code or data")
-	}
-
-	ver, ok := walletVersionByCodeHash[string(si.Code.Hash())]
-	if !ok {
-		return nil, errors.New("state init has unknown code")
-=======
+
+		if !bytes.Equal(siCell.Hash(), addr.Data()) {
+			return nil, errors.New("state init hash does not match address")
+		}
+
+		var si tlb.StateInit
+		if err = tlb.LoadFromCell(&si, siCell.BeginParse()); err != nil {
+			return nil, fmt.Errorf("failed to parse state init: %w", err)
+		}
+
 		code = si.Code
 		data = si.Data
 	} else {
@@ -206,13 +171,8 @@
 	key, err := ParsePubKeyFromData(ver, data)
 	if err != nil {
 		return nil, fmt.Errorf("failed to parse public key from code: %w", err)
->>>>>>> 51c7f15f
-	}
-
-	key, err := ParsePubKeyFromData(ver, si.Data)
-	if err != nil {
-		return nil, fmt.Errorf("failed to parse public key from code: %w", err)
-	}
+	}
+
 	return key, nil
 }
 
