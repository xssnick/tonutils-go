package ton

import (
	"bytes"
	"context"
	"encoding/hex"
	"errors"
	"fmt"
	"log"
	"reflect"
	"time"

	"github.com/xssnick/tonutils-go/tl"

	"github.com/xssnick/tonutils-go/tlb"
	"github.com/xssnick/tonutils-go/tvm/cell"
)

func init() {
	tl.Register(MasterchainInfo{}, "liteServer.masterchainInfo last:tonNode.blockIdExt state_root_hash:int256 init:tonNode.zeroStateIdExt = liteServer.MasterchainInfo")
	tl.Register(BlockIDExt{}, "tonNode.blockIdExt workchain:int shard:long seqno:int root_hash:int256 file_hash:int256 = tonNode.BlockIdExt")
	tl.Register(ZeroStateIDExt{}, "tonNode.zeroStateIdExt workchain:int root_hash:int256 file_hash:int256 = tonNode.ZeroStateIdExt")
	tl.Register(GetBlockData{}, "liteServer.getBlock id:tonNode.blockIdExt = liteServer.BlockData")
	tl.Register(ListBlockTransactions{}, "liteServer.listBlockTransactions id:tonNode.blockIdExt mode:# count:# after:mode.7?liteServer.transactionId3 reverse_order:mode.6?true want_proof:mode.5?true = liteServer.BlockTransactions")
	tl.Register(ListBlockTransactionsExt{}, "liteServer.listBlockTransactionsExt id:tonNode.blockIdExt mode:# count:# after:mode.7?liteServer.transactionId3 reverse_order:mode.6?true want_proof:mode.5?true = liteServer.BlockTransactionsExt")
	tl.Register(GetAllShardsInfo{}, "liteServer.getAllShardsInfo id:tonNode.blockIdExt = liteServer.AllShardsInfo")
	tl.Register(GetMasterchainInf{}, "liteServer.getMasterchainInfo = liteServer.MasterchainInfo")
	tl.Register(WaitMasterchainSeqno{}, "liteServer.waitMasterchainSeqno seqno:int timeout_ms:int = Object")
	tl.Register(LookupBlock{}, "liteServer.lookupBlock mode:# id:tonNode.blockId lt:mode.1?long utime:mode.2?int = liteServer.BlockHeader")
	tl.Register(BlockInfoShort{}, "tonNode.blockId workchain:int shard:long seqno:int = tonNode.BlockId")
	tl.Register(BlockData{}, "liteServer.blockData id:tonNode.blockIdExt data:bytes = liteServer.BlockData")
	tl.Register(BlockHeader{}, "liteServer.blockHeader id:tonNode.blockIdExt mode:# header_proof:bytes = liteServer.BlockHeader")
	tl.Register(BlockTransactions{}, "liteServer.blockTransactions id:tonNode.blockIdExt req_count:# incomplete:Bool ids:(vector liteServer.transactionId) proof:bytes = liteServer.BlockTransactions")
	tl.Register(BlockTransactionsExt{}, "liteServer.blockTransactionsExt id:tonNode.blockIdExt req_count:# incomplete:Bool transactions:bytes proof:bytes = liteServer.BlockTransactionsExt")
	tl.Register(AllShardsInfo{}, "liteServer.allShardsInfo id:tonNode.blockIdExt proof:bytes data:bytes = liteServer.AllShardsInfo")
	tl.Register(ShardInfo{}, "liteServer.shardInfo id:tonNode.blockIdExt shardblk:tonNode.blockIdExt shard_proof:bytes shard_descr:bytes = liteServer.ShardInfo")
	tl.Register(ShardBlockProof{}, "liteServer.shardBlockProof masterchain_id:tonNode.blockIdExt links:(vector liteServer.shardBlockLink) = liteServer.ShardBlockProof")
	tl.Register(ShardBlockLink{}, "liteServer.shardBlockLink id:tonNode.blockIdExt proof:bytes = liteServer.ShardBlockLink")
	tl.Register(Object{}, "object ? = Object")
	tl.Register(True{}, "true = True")
	tl.Register(TransactionID3{}, "liteServer.transactionId3 account:int256 lt:long = liteServer.TransactionId3")
	tl.Register(TransactionID{}, "liteServer.transactionId mode:# account:mode.0?int256 lt:mode.1?long hash:mode.2?int256 = liteServer.TransactionId")

	tl.Register(GetState{}, "liteServer.getState id:tonNode.blockIdExt = liteServer.BlockState")
	tl.Register(BlockState{}, "liteServer.blockState id:tonNode.blockIdExt root_hash:int256 file_hash:int256 data:bytes = liteServer.BlockState")

	tl.Register(GetBlockProof{}, "liteServer.getBlockProof mode:# known_block:tonNode.blockIdExt target_block:mode.0?tonNode.blockIdExt = liteServer.PartialBlockProof")
	tl.Register(PartialBlockProof{}, "liteServer.partialBlockProof complete:Bool from:tonNode.blockIdExt to:tonNode.blockIdExt steps:(vector liteServer.BlockLink) = liteServer.PartialBlockProof")
	tl.Register(BlockLinkBackward{}, "liteServer.blockLinkBack to_key_block:Bool from:tonNode.blockIdExt to:tonNode.blockIdExt dest_proof:bytes proof:bytes state_proof:bytes = liteServer.BlockLink")
	tl.Register(BlockLinkForward{}, "liteServer.blockLinkForward to_key_block:Bool from:tonNode.blockIdExt to:tonNode.blockIdExt dest_proof:bytes config_proof:bytes signatures:liteServer.SignatureSet = liteServer.BlockLink")
	tl.Register(SignatureSet{}, "liteServer.signatureSet validator_set_hash:int catchain_seqno:int signatures:(vector liteServer.signature) = liteServer.SignatureSet")
	tl.Register(Signature{}, "liteServer.signature node_id_short:int256 signature:bytes = liteServer.Signature")
	tl.Register(BlockID{}, "ton.blockId root_cell_hash:int256 file_hash:int256 = ton.BlockId")

	tl.Register(GetVersion{}, "liteServer.getVersion = liteServer.Version")
	tl.Register(Version{}, "liteServer.version mode:# version:int capabilities:long now:int = liteServer.Version")

	tl.Register(GetShardBlockProof{}, "liteServer.getShardBlockProof id:tonNode.blockIdExt = liteServer.ShardBlockProof")
	tl.Register(GetShardInfo{}, "liteServer.getShardInfo id:tonNode.blockIdExt workchain:int shard:long exact:Bool = liteServer.ShardInfo")
	tl.Register(GetBlockHeader{}, "liteServer.getBlockHeader id:tonNode.blockIdExt mode:# = liteServer.BlockHeader")
	tl.Register(GetMasterchainInfoExt{}, "liteServer.getMasterchainInfoExt mode:# = liteServer.MasterchainInfoExt")
	tl.Register(MasterchainInfoExt{}, "liteServer.masterchainInfoExt mode:# version:int capabilities:long last:tonNode.blockIdExt last_utime:int now:int state_root_hash:int256 init:tonNode.zeroStateIdExt = liteServer.MasterchainInfoExt")
}

type GetVersion struct{}

type Version struct {
	Mode         uint32 `tl:"flags"`
	Version      int32  `tl:"int"`
	Capabilities int64  `tl:"long"`
	Now          uint32 `tl:"int"`
}

type GetState struct {
	ID       *BlockIDExt `tl:"struct"`
	RootHash []byte      `tl:"int256"`
	FileHash []byte      `tl:"int256"`
	Data     *cell.Cell  `tl:"cell"`
}

type BlockState struct {
	ID *BlockIDExt `tl:"struct"`
}

type GetShardBlockProof struct {
	ID *BlockIDExt `tl:"struct"`
}

type ShardBlockProof struct {
	MasterchainID *BlockIDExt      `tl:"struct"`
	Links         []ShardBlockLink `tl:"vector struct"`
}

type ShardBlockLink struct {
	ID    *BlockIDExt `tl:"struct"`
	Proof []byte      `tl:"bytes"`
}

type BlockID struct {
	RootHash []byte `tl:"int256"`
	FileHash []byte `tl:"int256"`
}

type PartialBlockProof struct {
	Complete bool        `tl:"bool"`
	From     *BlockIDExt `tl:"struct"`
	To       *BlockIDExt `tl:"struct"`
	Steps    []any       `tl:"vector struct boxed [liteServer.blockLinkForward, liteServer.blockLinkBack]"`
}

type BlockLinkBackward struct {
	ToKeyBlock bool        `tl:"bool"`
	From       *BlockIDExt `tl:"struct"`
	To         *BlockIDExt `tl:"struct"`
	DestProof  []byte      `tl:"bytes"`
	Proof      []byte      `tl:"bytes"`
	StateProof []byte      `tl:"bytes"`
}

type BlockLinkForward struct {
	ToKeyBlock   bool          `tl:"bool"`
	From         *BlockIDExt   `tl:"struct"`
	To           *BlockIDExt   `tl:"struct"`
	DestProof    []byte        `tl:"bytes"`
	ConfigProof  []byte        `tl:"bytes"`
	SignatureSet *SignatureSet `tl:"struct boxed"`
}

type SignatureSet struct {
	ValidatorSetHash int32       `tl:"int"`
	CatchainSeqno    int32       `tl:"int"`
	Signatures       []Signature `tl:"vector struct"`
}

type Signature struct {
	NodeIDShort []byte `tl:"int256"`
	Signature   []byte `tl:"bytes"`
}

type Object struct{}
type True struct{}

type BlockIDExt struct {
	Workchain int32  `tl:"int"`
	Shard     int64  `tl:"long"`
	SeqNo     uint32 `tl:"int"`
	RootHash  []byte `tl:"int256"`
	FileHash  []byte `tl:"int256"`
}

func (h *BlockIDExt) Equals(h2 *BlockIDExt) bool {
	return h.Shard == h2.Shard && h.SeqNo == h2.SeqNo && h.Workchain == h2.Workchain &&
		bytes.Equal(h.FileHash, h2.FileHash) && bytes.Equal(h.RootHash, h2.RootHash)
}

func (h *BlockIDExt) Copy() *BlockIDExt {
	root := make([]byte, len(h.RootHash))
	file := make([]byte, len(h.FileHash))
	copy(root, h.RootHash)
	copy(file, h.FileHash)

	return &BlockIDExt{
		Workchain: h.Workchain,
		Shard:     h.Shard,
		SeqNo:     h.SeqNo,
		RootHash:  root,
		FileHash:  file,
	}
}

type MasterchainInfo struct {
	Last          *BlockIDExt     `tl:"struct"`
	StateRootHash []byte          `tl:"int256"`
	Init          *ZeroStateIDExt `tl:"struct"`
}

type MasterchainInfoExt struct {
	Mode          uint32          `tl:"flags"`
	Version       int32           `tl:"int"`
	Capabilities  int64           `tl:"long"`
	Last          *BlockIDExt     `tl:"struct"`
	LastUTime     uint32          `tl:"int"`
	Now           uint32          `tl:"int"`
	StateRootHash []byte          `tl:"int256"`
	Init          *ZeroStateIDExt `tl:"struct"`
}

type BlockHeader struct {
	ID          *BlockIDExt `tl:"struct"`
	Mode        uint32      `tl:"flags"`
	HeaderProof []byte      `tl:"bytes"`
}

type ZeroStateIDExt struct {
	Workchain int32  `tl:"int"`
	RootHash  []byte `tl:"int256"`
	FileHash  []byte `tl:"int256"`
}

type AllShardsInfo struct {
	ID    *BlockIDExt  `tl:"struct"`
	Proof []*cell.Cell `tl:"cell"`
	Data  *cell.Cell   `tl:"cell"`
}

type ShardInfo struct {
	ID               *BlockIDExt  `tl:"struct"`
	ShardBlock       *BlockIDExt  `tl:"struct"`
	ShardProof       []*cell.Cell `tl:"cell optional 2"`
	ShardDescription *cell.Cell   `tl:"cell optional"`
}

type BlockTransactions struct {
	ID             *BlockIDExt     `tl:"struct"`
	ReqCount       int32           `tl:"int"`
	Incomplete     bool            `tl:"bool"`
	TransactionIds []TransactionID `tl:"vector struct"`
	Proof          *cell.Cell      `tl:"cell optional"`
}

type BlockTransactionsExt struct {
	ID           *BlockIDExt  `tl:"struct"`
	ReqCount     int32        `tl:"int"`
	Incomplete   bool         `tl:"bool"`
	Transactions []*cell.Cell `tl:"cell optional"`
	Proof        []byte       `tl:"bytes"`
}

type BlockData struct {
	ID      *BlockIDExt `tl:"struct"`
	Payload []byte      `tl:"bytes"`
}

type LookupBlock struct {
	Mode  uint32          `tl:"flags"`
	ID    *BlockInfoShort `tl:"struct"`
	LT    uint64          `tl:"?1 long"`
	UTime uint32          `tl:"?2 int"`
}

type GetBlockHeader struct {
	ID   *BlockIDExt `tl:"struct"`
	Mode uint32      `tl:"flags"`
}

type BlockInfoShort struct {
	Workchain int32 `tl:"int"`
	Shard     int64 `tl:"long"`
	Seqno     int32 `tl:"int"`
}

type WaitMasterchainSeqno struct {
	Seqno   int32 `tl:"int"`
	Timeout int32 `tl:"int"`
}

type GetAllShardsInfo struct {
	ID *BlockIDExt `tl:"struct"`
}

type GetShardInfo struct {
	ID        *BlockIDExt `tl:"struct"`
	Workchain int32       `tl:"int"`
	Shard     int64       `tl:"long"`
	Exact     bool        `tl:"bool"`
}

type GetMasterchainInf struct{}

type GetMasterchainInfoExt struct {
	Mode uint32 `tl:"flags"`
}

type ListBlockTransactions struct {
	ID           *BlockIDExt     `tl:"struct"`
	Mode         uint32          `tl:"flags"`
	Count        uint32          `tl:"int"`
	After        *TransactionID3 `tl:"?7 struct"`
	ReverseOrder *True           `tl:"?6 struct"`
	WantProof    *True           `tl:"?5 struct"`
}

type ListBlockTransactionsExt struct {
	ID           *BlockIDExt     `tl:"struct"`
	Mode         uint32          `tl:"flags"`
	Count        uint32          `tl:"int"`
	After        *TransactionID3 `tl:"?7 struct"`
	ReverseOrder *True           `tl:"?6 struct"`
	WantProof    *True           `tl:"?5 struct"`
}

type TransactionShortInfo struct {
	Account []byte
	LT      uint64
	Hash    []byte
}

type GetBlockProof struct {
	Mode        uint32      `tl:"flags"`
	KnownBlock  *BlockIDExt `tl:"struct"`
	TargetBlock *BlockIDExt `tl:"?0 struct"`
}

func (t *TransactionShortInfo) ID3() *TransactionID3 {
	return &TransactionID3{
		Account: t.Account,
		LT:      t.LT,
	}
}

type TransactionID struct {
	Flags   uint32 `tl:"flags"`
	Account []byte `tl:"?0 int256"`
	LT      uint64 `tl:"?1 long"`
	Hash    []byte `tl:"?2 int256"`
}

type TransactionID3 struct {
	Account []byte `tl:"int256"`
	LT      uint64 `tl:"long"`
}

type GetBlockData struct {
	ID *BlockIDExt `tl:"struct"`
}

var ErrBlockNotFound = errors.New("block not found")
var ErrNoNewBlocks = errors.New("no new blocks in a given timeout or in 10 seconds")

func (c *APIClient) Client() LiteClient {
	return c.client
}

// CurrentMasterchainInfo - cached version of GetMasterchainInfo to not do it in parallel many times
func (c *APIClient) CurrentMasterchainInfo(ctx context.Context) (_ *BlockIDExt, err error) {
	root := c.root() // this method should use root level props, to share curMasters and lock.

	// if not sticky - id will be 0
	nodeID := c.client.StickyNodeID(ctx)

	root.curMastersLock.Lock()
	master := root.curMasters[nodeID]
	if master == nil {
		master = &masterInfo{}
		root.curMasters[nodeID] = master
	}
	root.curMastersLock.Unlock()

	master.mx.Lock()
	defer master.mx.Unlock()

	if time.Now().After(master.updatedAt.Add(1 * time.Second)) {
		ctx = c.client.StickyContext(ctx)

		var block *BlockIDExt
		block, err = c.GetMasterchainInfo(ctx)
		if err != nil {
			return nil, fmt.Errorf("get masterchain info error (%s): %w", reflect.TypeOf(c.client).String(), err)
		}

		master.updatedAt = time.Now()
		master.block = block
	}

	return master.block, nil
}

// GetMasterchainInfo - gets the latest state of master chain
func (c *APIClient) GetMasterchainInfo(ctx context.Context) (*BlockIDExt, error) {
	var resp tl.Serializable
	err := c.client.QueryLiteserver(ctx, GetMasterchainInf{}, &resp)
	if err != nil {
		return nil, err
	}

	switch t := resp.(type) {
	case MasterchainInfo:
		if c.proofCheckPolicy == ProofCheckPolicySecure {
			root := c.root()
			root.trustedLock.Lock()
			defer root.trustedLock.Unlock()

			if root.trustedBlock == nil {
				if root.trustedBlock == nil {
					// we have no block to trust, so trust first block we get
					root.trustedBlock = t.Last.Copy()
					log.Println("[WARNING] trusted block was not set on initialization, so first block we got was considered as trusted. " +
						"For better security you should use SetTrustedBlock(block) method and pass there init block from config on start")
				}
			} else {
				if err := c.VerifyProofChain(ctx, root.trustedBlock, t.Last); err != nil {
					return nil, fmt.Errorf("failed to verify proof chain: %w", err)
				}

				if t.Last.SeqNo > root.trustedBlock.SeqNo {
					root.trustedBlock = t.Last.Copy()
				}
			}
		}
		return t.Last, nil
	case LSError:
		return nil, t
	}
	return nil, errUnexpectedResponse(resp)
}

// LookupBlock - find block information by seqno, shard and chain
func (c *APIClient) LookupBlock(ctx context.Context, workchain int32, shard int64, seqno uint32) (*BlockIDExt, error) {
	var resp tl.Serializable
	err := c.client.QueryLiteserver(ctx, LookupBlock{
		Mode: 1,
		ID: &BlockInfoShort{
			Workchain: workchain,
			Shard:     shard,
			Seqno:     int32(seqno),
		},
	}, &resp)
	if err != nil {
		return nil, err
	}

	switch t := resp.(type) {
	case BlockHeader:
		return t.ID, nil
	case LSError:
		// 651 = block not found code
		if t.Code == 651 {
			return nil, ErrBlockNotFound
		}
		return nil, t
	}
	return nil, errUnexpectedResponse(resp)
}

// GetBlockData - get block detailed information
func (c *APIClient) GetBlockData(ctx context.Context, block *BlockIDExt) (*tlb.Block, error) {
	cl, err := c.GetBlockDataAsCell(ctx, block)
	if err != nil {
		return nil, err
	}

	var bData tlb.Block
	if err = tlb.LoadFromCell(&bData, cl.BeginParse()); err != nil {
		return nil, fmt.Errorf("failed to parse block data: %w", err)
	}
	return &bData, nil
}

// GetBlockDataAsCell - get block detailed information as a cell
func (c *APIClient) GetBlockDataAsCell(ctx context.Context, block *BlockIDExt) (*cell.Cell, error) {
	var resp tl.Serializable
	err := c.client.QueryLiteserver(ctx, GetBlockData{ID: block}, &resp)
	if err != nil {
		return nil, err
	}

	switch t := resp.(type) {
	case BlockData:
		pl, err := cell.FromBOC(t.Payload)
		if err != nil {
			return nil, err
		}

		if !bytes.Equal(pl.Hash(), block.RootHash) {
			return nil, fmt.Errorf("incorrect block")
		}

		return pl, nil
	case LSError:
		return nil, t
	}
	return nil, errUnexpectedResponse(resp)
}

<<<<<<< HEAD
// GetBlockDataAsCell - get block cell
func (c *APIClient) GetBlockDataAsCell(ctx context.Context, block *BlockIDExt) (*cell.Cell, error) {
	var resp tl.Serializable
	err := c.client.QueryLiteserver(ctx, GetBlockData{ID: block}, &resp)
	if err != nil {
		return nil, err
	}

	switch t := resp.(type) {
	case BlockData:
		pl, err := cell.FromBOC(t.Payload)
		if err != nil {
			return nil, err
		}

		if !bytes.Equal(pl.Hash(), block.RootHash) {
			return nil, fmt.Errorf("incorrect block")
		}

		return pl, nil
	case LSError:
		return nil, t
	}
	return nil, errUnexpectedResponse(resp)
}

// GetBlockTransactionsV2 - list of block transactions
=======
// GetBlockTransactionsV2 - a list of block transactions
>>>>>>> 15787687
func (c *APIClient) GetBlockTransactionsV2(ctx context.Context, block *BlockIDExt, count uint32, after ...*TransactionID3) ([]TransactionShortInfo, bool, error) {
	withAfter := uint32(0)
	var afterTx *TransactionID3
	if len(after) > 0 && after[0] != nil {
		afterTx = after[0]
		withAfter = 1
	}

	mode := 0b111 | (withAfter << 7)
	if c.proofCheckPolicy != ProofCheckPolicyUnsafe {
		mode |= 1 << 5
	}

	var resp tl.Serializable
	err := c.client.QueryLiteserver(ctx, ListBlockTransactions{
		Mode:      mode,
		ID:        block,
		Count:     count,
		After:     afterTx,
		WantProof: &True{},
	}, &resp)
	if err != nil {
		return nil, false, err
	}

	switch t := resp.(type) {
	case BlockTransactions:
		var shardAccounts tlb.ShardAccountBlocks

		if c.proofCheckPolicy != ProofCheckPolicyUnsafe {
			if t.Proof == nil {
				return nil, false, fmt.Errorf("no proof passed by ls")
			}

			blockProof, err := CheckBlockProof(t.Proof, block.RootHash)
			if err != nil {
				return nil, false, fmt.Errorf("failed to check block proof: %w", err)
			}

			if err = tlb.LoadFromCellAsProof(&shardAccounts, blockProof.Extra.ShardAccountBlocks.BeginParse()); err != nil {
				return nil, false, fmt.Errorf("failed to load shard accounts from proof: %w", err)
			}
		}

		txIds := make([]TransactionShortInfo, 0, len(t.TransactionIds))
		for _, id := range t.TransactionIds {
			if id.LT == 0 || id.Hash == nil || id.Account == nil {
				return nil, false, fmt.Errorf("invalid ls response, fields are nil")
			}

			if c.proofCheckPolicy != ProofCheckPolicyUnsafe {
				if err = CheckTransactionProof(id.Hash, id.LT, id.Account, &shardAccounts); err != nil {
					return nil, false, fmt.Errorf("incorrect tx %s proof: %w", hex.EncodeToString(id.Hash), err)
				}
			}

			txIds = append(txIds, TransactionShortInfo{
				Account: id.Account,
				LT:      id.LT,
				Hash:    id.Hash,
			})
		}
		return txIds, t.Incomplete, nil
	case LSError:
		return nil, false, t
	}
	return nil, false, errUnexpectedResponse(resp)
}

// GetBlockShardsInfo - gets the information about workchains and its shards at given masterchain state
func (c *APIClient) GetBlockShardsInfo(ctx context.Context, master *BlockIDExt) ([]*BlockIDExt, error) {
	var resp tl.Serializable
	err := c.client.QueryLiteserver(ctx, GetAllShardsInfo{ID: master}, &resp)
	if err != nil {
		return nil, err
	}

	switch t := resp.(type) {
	case AllShardsInfo:
		var inf tlb.AllShardsInfo
		err = tlb.LoadFromCell(&inf, t.Data.BeginParse())
		if err != nil {
			return nil, err
		}

		if c.proofCheckPolicy != ProofCheckPolicyUnsafe {
			if len(t.Proof) == 0 {
				return nil, fmt.Errorf("empty proof")
			}

			switch len(t.Proof) {
			case 1:
				blockProof, err := CheckBlockProof(t.Proof[0], master.RootHash)
				if err != nil {
					return nil, fmt.Errorf("failed to check proof: %w", err)
				}

				if blockProof.Extra == nil || blockProof.Extra.Custom == nil || !bytes.Equal(blockProof.Extra.Custom.ShardHashes.AsCell().Hash(0), t.Data.MustPeekRef(0).Hash()) {
					return nil, fmt.Errorf("incorrect proof")
				}
			case 2: // old LS compatibility
				shardState, err := CheckBlockShardStateProof(t.Proof, master.RootHash)
				if err != nil {
					return nil, fmt.Errorf("failed to check proof: %w", err)
				}

				mcShort := shardState.McStateExtra.BeginParse()
				if v, err := mcShort.LoadUInt(16); err != nil || v != 0xcc26 {
					return nil, fmt.Errorf("invalic mc extra in proof")
				}

				dictProof, err := mcShort.LoadMaybeRef()
				if err != nil {
					return nil, fmt.Errorf("failed to load dict proof: %w", err)
				}

				if dictProof == nil && inf.ShardHashes.IsEmpty() {
					return []*BlockIDExt{}, nil
				}

				if (dictProof == nil) != inf.ShardHashes.IsEmpty() ||
					!bytes.Equal(dictProof.MustToCell().Hash(0), t.Data.MustPeekRef(0).Hash()) {
					return nil, fmt.Errorf("incorrect proof")
				}
			default:
				return nil, fmt.Errorf("incorrect proof roots num")
			}
		}

		return LoadShardsFromHashes(inf.ShardHashes, false)
	case LSError:
		return nil, t
	}
	return nil, errUnexpectedResponse(resp)
}

func LoadShardsFromHashes(shardHashes *cell.Dictionary, skipPruned bool) (shards []*BlockIDExt, err error) {
	if shardHashes == nil {
		return []*BlockIDExt{}, nil
	}

	kvs, err := shardHashes.LoadAll()
	if err != nil {
		return nil, fmt.Errorf("failed to load shard hashes dict: %w", err)
	}

	for _, kv := range kvs {
		workchain, err := kv.Key.LoadInt(32)
		if err != nil {
			return nil, fmt.Errorf("failed to load workchain: %w", err)
		}

		binTreeRef, err := kv.Value.LoadRef()
		if err != nil {
			return nil, fmt.Errorf("failed to load bin tree ref: %w", err)
		}

		var binTree tlb.BinTree
		if err = tlb.LoadFromCellAsProof(&binTree, binTreeRef); err != nil {
			return nil, fmt.Errorf("load BinTree err: %w", err)
		}

		for _, bk := range binTree.All() {
			if skipPruned && bk.Value.GetType() != cell.OrdinaryCellType {
				// in case of split we have list with only needed shard,
				// and pruned branch for others.
				continue
			}

			loader := bk.Value.BeginParse()

			ab, err := loader.LoadUInt(4)
			if err != nil {
				return nil, fmt.Errorf("load ShardDesc magic err: %w", err)
			}

			switch ab {
			case 0xa:
				var shardDesc tlb.ShardDesc
				if err = tlb.LoadFromCell(&shardDesc, loader, true); err != nil {
					return nil, fmt.Errorf("load ShardDesc err: %w", err)
				}
				shards = append(shards, &BlockIDExt{
					Workchain: int32(workchain),
					Shard:     shardDesc.NextValidatorShard,
					SeqNo:     shardDesc.SeqNo,
					RootHash:  shardDesc.RootHash,
					FileHash:  shardDesc.FileHash,
				})
			case 0xb:
				var shardDesc tlb.ShardDescB
				if err = tlb.LoadFromCell(&shardDesc, loader, true); err != nil {
					return nil, fmt.Errorf("load ShardDescB err: %w", err)
				}
				shards = append(shards, &BlockIDExt{
					Workchain: int32(workchain),
					Shard:     shardDesc.NextValidatorShard,
					SeqNo:     shardDesc.SeqNo,
					RootHash:  shardDesc.RootHash,
					FileHash:  shardDesc.FileHash,
				})
			default:
				return nil, fmt.Errorf("wrong ShardDesc magic: %x", ab)
			}
		}
	}
	return
}

// GetBlockProof - gets proof chain for the block
func (c *APIClient) GetBlockProof(ctx context.Context, known, target *BlockIDExt) (*PartialBlockProof, error) {
	var resp tl.Serializable
	err := c.client.QueryLiteserver(ctx, GetBlockProof{
		Mode:        1,
		KnownBlock:  known,
		TargetBlock: target,
	}, &resp)
	if err != nil {
		return nil, err
	}

	switch t := resp.(type) {
	case PartialBlockProof:
		return &t, nil
	case LSError:
		return nil, t
	}
	return nil, errUnexpectedResponse(resp)
}

func GetParentBlocks(h *tlb.BlockHeader) ([]*BlockIDExt, error) {
	var parents []*BlockIDExt
	workchain, shard := tlb.ConvertShardIdentToShard(h.Shard)

	if !h.AfterMerge && !h.AfterSplit {
		return []*BlockIDExt{{
			Workchain: workchain,
			SeqNo:     h.PrevRef.Prev1.SeqNo,
			RootHash:  h.PrevRef.Prev1.RootHash,
			FileHash:  h.PrevRef.Prev1.FileHash,
			Shard:     int64(shard),
		}}, nil
	} else if !h.AfterMerge && h.AfterSplit {
		return []*BlockIDExt{{
			Workchain: workchain,
			SeqNo:     h.PrevRef.Prev1.SeqNo,
			RootHash:  h.PrevRef.Prev1.RootHash,
			FileHash:  h.PrevRef.Prev1.FileHash,
			Shard:     int64(tlb.ShardParent(shard)),
		}}, nil
	}

	if h.PrevRef.Prev2 == nil {
		return nil, fmt.Errorf("must be 2 parent blocks after merge")
	}
	parents = append(parents, &BlockIDExt{
		Workchain: workchain,
		SeqNo:     h.PrevRef.Prev1.SeqNo,
		RootHash:  h.PrevRef.Prev1.RootHash,
		FileHash:  h.PrevRef.Prev1.FileHash,
		Shard:     int64(tlb.ShardChild(shard, true)),
	})
	parents = append(parents, &BlockIDExt{
		Workchain: workchain,
		SeqNo:     h.PrevRef.Prev2.SeqNo,
		RootHash:  h.PrevRef.Prev2.RootHash,
		FileHash:  h.PrevRef.Prev2.FileHash,
		Shard:     int64(tlb.ShardChild(shard, false)),
	})
	return parents, nil
}<|MERGE_RESOLUTION|>--- conflicted
+++ resolved
@@ -472,37 +472,7 @@
 	return nil, errUnexpectedResponse(resp)
 }
 
-<<<<<<< HEAD
-// GetBlockDataAsCell - get block cell
-func (c *APIClient) GetBlockDataAsCell(ctx context.Context, block *BlockIDExt) (*cell.Cell, error) {
-	var resp tl.Serializable
-	err := c.client.QueryLiteserver(ctx, GetBlockData{ID: block}, &resp)
-	if err != nil {
-		return nil, err
-	}
-
-	switch t := resp.(type) {
-	case BlockData:
-		pl, err := cell.FromBOC(t.Payload)
-		if err != nil {
-			return nil, err
-		}
-
-		if !bytes.Equal(pl.Hash(), block.RootHash) {
-			return nil, fmt.Errorf("incorrect block")
-		}
-
-		return pl, nil
-	case LSError:
-		return nil, t
-	}
-	return nil, errUnexpectedResponse(resp)
-}
-
-// GetBlockTransactionsV2 - list of block transactions
-=======
 // GetBlockTransactionsV2 - a list of block transactions
->>>>>>> 15787687
 func (c *APIClient) GetBlockTransactionsV2(ctx context.Context, block *BlockIDExt, count uint32, after ...*TransactionID3) ([]TransactionShortInfo, bool, error) {
 	withAfter := uint32(0)
 	var afterTx *TransactionID3
