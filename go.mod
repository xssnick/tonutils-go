module github.com/xssnick/tonutils-go

go 1.24.0

<<<<<<< HEAD
require (
	github.com/oasisprotocol/curve25519-voi v0.0.0-20220328075252-7dd334e3daae
	github.com/sigurn/crc16 v0.0.0-20211026045750-20ab5afb07e3
	github.com/xssnick/raptorq v1.0.0
	golang.org/x/crypto v0.32.0
)

require golang.org/x/sys v0.29.0 // indirect
=======
toolchain go1.24.3

require (
	filippo.io/edwards25519 v1.1.0
	github.com/xssnick/raptorq v1.2.0
	golang.org/x/crypto v0.42.0
)
>>>>>>> 15787687
<|MERGE_RESOLUTION|>--- conflicted
+++ resolved
@@ -2,21 +2,10 @@
 
 go 1.24.0
 
-<<<<<<< HEAD
-require (
-	github.com/oasisprotocol/curve25519-voi v0.0.0-20220328075252-7dd334e3daae
-	github.com/sigurn/crc16 v0.0.0-20211026045750-20ab5afb07e3
-	github.com/xssnick/raptorq v1.0.0
-	golang.org/x/crypto v0.32.0
-)
-
-require golang.org/x/sys v0.29.0 // indirect
-=======
 toolchain go1.24.3
 
 require (
 	filippo.io/edwards25519 v1.1.0
 	github.com/xssnick/raptorq v1.2.0
 	golang.org/x/crypto v0.42.0
-)
->>>>>>> 15787687
+)